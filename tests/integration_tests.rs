--- conflicted
+++ resolved
@@ -17,12 +17,7 @@
 const NUM_PEOPLE: u32 = 100;
 const NUM_TRNASFER: u32 = 100;
 
-<<<<<<< HEAD
-/// Delete all entries in TiKV to leave a clean space for following tests.
-/// TiKV does not provide an elegant way to do this, so it is done by scanning and deletions.
-=======
 /// Delete all entris in TiKV to leave a clean space for following tests.
->>>>>>> caa869e0
 async fn clear_tikv() -> Fallible<()> {
     let cfs = vec![
         ColumnFamily::Default,
