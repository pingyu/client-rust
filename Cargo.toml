[package]
name = "tikv-client"
version = "0.2.0"
keywords = ["TiKV", "KV", "distributed-systems"]
license = "Apache-2.0"
authors = ["The TiKV Project Authors"]
repository = "https://github.com/tikv/client-rust"
description = "The Rust language implementation of TiKV client."
edition = "2021"

[features]
default = ["prometheus/process"]
# Enable integration tests with a running TiKV and PD instance.
# Use $PD_ADDRS, comma separated, to set the addresses the tests use.
integration-tests = []

[lib]
name = "tikv_client"

[workspace]
members = [
    ".",
    "proto-build",
]

[dependencies]
async-recursion = "0.3"
async-trait = "0.1"
derive-new = "0.5"
either = "1.6"
fail = "0.4"
futures = { version = "0.3" }
lazy_static = "1"
log = "0.4"
pin-project = "1"
prometheus = { version = "0.13", features = ["push"], default-features = false }
prost = "0.12"
rand = "0.8"
regex = "1"
semver = "1.0"
serde = "1.0"
serde_derive = "1.0"
thiserror = "1"
tokio = { version = "1", features = ["sync", "rt-multi-thread", "macros"] }
<<<<<<< HEAD
tonic = { version = "0.9", features = ["tls"] }
tracing = "0.1.40"
=======
tonic = { version = "0.10", features = ["tls"] }
>>>>>>> 802b361d

[dev-dependencies]
clap = "2"
env_logger = "0.10"
fail = { version = "0.4", features = ["failpoints"] }
proptest = "1"
proptest-derive = "0.3"
reqwest = { version = "0.11", default-features = false, features = [
    "native-tls-vendored",
] }
serde_json = "1"
serial_test = "0.5.0"
simple_logger = "1"
tempfile = "3.6"
tokio = { version = "1", features = ["sync", "rt-multi-thread", "macros"] }

[[test]]
name = "failpoint_tests"
path = "tests/failpoint_tests.rs"
required-features = ["fail/failpoints"]<|MERGE_RESOLUTION|>--- conflicted
+++ resolved
@@ -42,12 +42,8 @@
 serde_derive = "1.0"
 thiserror = "1"
 tokio = { version = "1", features = ["sync", "rt-multi-thread", "macros"] }
-<<<<<<< HEAD
-tonic = { version = "0.9", features = ["tls"] }
+tonic = { version = "0.10", features = ["tls"] }
 tracing = "0.1.40"
-=======
-tonic = { version = "0.10", features = ["tls"] }
->>>>>>> 802b361d
 
 [dev-dependencies]
 clap = "2"
