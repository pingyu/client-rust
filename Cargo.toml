[package]
name = "tikv-client"
version = "0.0.0"
keywords = ["TiKV", "KV", "distributed-systems"]
license = "Apache-2.0"
authors = ["The TiKV Project Authors"]
repository = "https://github.com/tikv/client-rust"
description = "The rust language implementation of TiKV client."
edition = "2018"

[features]
default = []
# Enable integration tests with a running TiKV and PD instance.
# Use $PD_ADDRS, comma separated, to set the addresses the tests use. 
integration-tests = []

[lib]
name = "tikv_client"

[dependencies]
derive-new = "0.5"
failure = "0.1"
futures = { version = "0.3.1", features = ["async-await", "thread-pool"] }
grpcio = { git = "https://github.com/tikv/grpc-rs.git", features = [ "secure", "prost-codec" ], default-features = false }
kvproto = { git = "https://github.com/longfangsong/kvproto.git", features = [ "prost-codec" ], default-features = false }
lazy_static = "1"
log = "0.4"
rand = "0.7"
regex = "1"
serde = "1.0"
serde_derive = "1.0"
futures-timer = "3.0"
async-trait = "0.1.27"
tokio = { version = "0.2", features = ["sync"] }

tikv-client-common = { path = "tikv-client-common" }
tikv-client-pd = { path = "tikv-client-pd" }
tikv-client-store = { path = "tikv-client-store" }

[dependencies.prometheus]
version = "0.8"
default-features = false
features = ["push", "process"]

[dev-dependencies]
clap = "2.32"
tempdir = "0.3"
tokio = { version = "0.2", features = ["rt-threaded", "macros"] }
proptest = "0.9"
proptest-derive = "0.1.0"
fail = { version = "0.3", features = [ "failpoints" ] }

[patch.crates-io]
raft-proto = { git = "https://github.com/tikv/raft-rs", rev = "e624c1d48460940a40d8aa69b5329460d9af87dd" }
<<<<<<< HEAD
grpcio-compiler = { git = "https://github.com/tikv/grpc-rs.git", version = "0.5.0", default-features = false }
=======

[workspace]
members = [
    "tikv-client-common",
    "tikv-client-pd",
    "tikv-client-store"
]
>>>>>>> d7bded1f
<|MERGE_RESOLUTION|>--- conflicted
+++ resolved
@@ -20,9 +20,9 @@
 [dependencies]
 derive-new = "0.5"
 failure = "0.1"
-futures = { version = "0.3.1", features = ["async-await", "thread-pool"] }
-grpcio = { git = "https://github.com/tikv/grpc-rs.git", features = [ "secure", "prost-codec" ], default-features = false }
-kvproto = { git = "https://github.com/longfangsong/kvproto.git", features = [ "prost-codec" ], default-features = false }
+futures = { version = "0.3.1", features = ["compat", "async-await", "thread-pool"] }
+grpcio = { version = "0.5.0", features = [ "secure", "prost-codec" ], default-features = false }
+kvproto = { git = "https://github.com/pingcap/kvproto.git", features = [ "prost-codec" ], default-features = false }
 lazy_static = "1"
 log = "0.4"
 rand = "0.7"
@@ -52,14 +52,10 @@
 
 [patch.crates-io]
 raft-proto = { git = "https://github.com/tikv/raft-rs", rev = "e624c1d48460940a40d8aa69b5329460d9af87dd" }
-<<<<<<< HEAD
-grpcio-compiler = { git = "https://github.com/tikv/grpc-rs.git", version = "0.5.0", default-features = false }
-=======
 
 [workspace]
 members = [
     "tikv-client-common",
     "tikv-client-pd",
     "tikv-client-store"
-]
->>>>>>> d7bded1f
+]